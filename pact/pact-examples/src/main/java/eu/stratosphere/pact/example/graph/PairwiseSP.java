/***********************************************************************************************************************
 *
 * Copyright (C) 2010 by the Stratosphere project (http://stratosphere.eu)
 *
 * Licensed under the Apache License, Version 2.0 (the "License"); you may not use this file except in compliance with
 * the License. You may obtain a copy of the License at
 *
 *     http://www.apache.org/licenses/LICENSE-2.0
 *
 * Unless required by applicable law or agreed to in writing, software distributed under the License is distributed on
 * an "AS IS" BASIS, WITHOUT WARRANTIES OR CONDITIONS OF ANY KIND, either express or implied. See the License for the
 * specific language governing permissions and limitations under the License.
 *
 **********************************************************************************************************************/

package eu.stratosphere.pact.example.graph;

import java.io.DataInput;
import java.io.DataOutput;
import java.io.IOException;
import java.util.ArrayList;
import java.util.Iterator;
import java.util.List;
import java.util.StringTokenizer;

import org.apache.commons.logging.Log;
import org.apache.commons.logging.LogFactory;

import eu.stratosphere.pact.common.contract.CoGroupContract;
import eu.stratosphere.pact.common.contract.FileDataSinkContract;
import eu.stratosphere.pact.common.contract.FileDataSourceContract;
import eu.stratosphere.pact.common.contract.MapContract;
import eu.stratosphere.pact.common.contract.MatchContract;
import eu.stratosphere.pact.common.io.TextInputFormat;
import eu.stratosphere.pact.common.io.TextOutputFormat;
import eu.stratosphere.pact.common.plan.Plan;
import eu.stratosphere.pact.common.plan.PlanAssembler;
import eu.stratosphere.pact.common.plan.PlanAssemblerDescription;
import eu.stratosphere.pact.common.stub.CoGroupStub;
import eu.stratosphere.pact.common.stub.Collector;
import eu.stratosphere.pact.common.stub.MapStub;
import eu.stratosphere.pact.common.stub.MatchStub;
import eu.stratosphere.pact.common.type.KeyValuePair;
import eu.stratosphere.pact.common.type.Value;
import eu.stratosphere.pact.common.type.base.PactNull;
import eu.stratosphere.pact.common.type.base.PactPair;
import eu.stratosphere.pact.common.type.base.PactString;

/**
 * Implementation of the Pairwise Shortest Path example PACT program.
 * The program implements on iteration of the algorithm and must be run multiple times until no changes are computed.
 * 
 * The pairwise shortest path algorithm comes from the domain graph problems. The goal is to find all shortest paths
 * between any two transitively connected nodes in a graph. In this implementation edges are interpreted as directed and weighted.
 * 
 * For the first iteration, the program allows two input formats.
 * 1) RDF triples with foaf:knows predicates. A triple are interpreted as an edge from the RDF subject to the RDF object with weight 1.
 * 2) The programs text-serialization for paths (see @see PathInFormat and @see PathOutFormat). 
 * 
 * The RDF input format is used if the 4th parameter of the getPlan() method is set to "true". If set to "false" the path input format is used. 
 *  
 * @author Fabian Hueske (fabian.hueske@tu-berlin.de)
 *
 */
public class PairwiseSP implements PlanAssembler, PlanAssemblerDescription {

	/**
	 * Simple extension of PactPair to hold two nodes represented as strings.
	 * 
	 * @author Fabian Hueske (fabian.hueske@tu-berlin.de)
	 *
	 */
	public static class NodePair extends PactPair<PactString, PactString> {
		
		public NodePair() {
			super();
		}

		public NodePair(PactString s1, PactString s2) {
			super(s1, s2);
		}

		public String toString() {
			return getFirst().toString() + " " + getSecond();
		}
		
	}

	/**
	 * Holds information about a path from one node (from-node) to another node (to-node).
	 * The length of the path and all nodes on the path (hops) are stored.
	 * 
	 * @author Fabian Hueske (fabian.hueske@tu-berlin.de)
	 *
	 */
	public static class Path implements Value {

		// path from from-node to to-node
		String fromNode;
		String toNode;

		// length of the path
		int length;

		// all nodes on the path (hops)
		String[] hopsList;
		int hopCnt;

		/**
		 * Creates an empty path
		 */
		public Path() {
			hopsList = new String[8];
			hopCnt = 0;
		}
		
		/**
		 * Creates a path from from-node to to-node with an initial length.
		 * The path is a direct connection of both nodes since no hops are specified.
		 * 
		 * @param fromNode The starting node of the path.
		 * @param toNode The ending node of the path.
		 * @param length The length of the path.
		 */
		public Path(String fromNode, String toNode, int length) {
			this.fromNode = fromNode;
			this.toNode = toNode;
			this.length = length;
			hopsList = new String[8];
			hopCnt = 0;
		}

		/**
		 * Creates a path from from-node to to-node with a given length and hops list.
		 * The hops list should be ordered to fully specify the path.
		 * 
		 * @param fromNode The starting node of the path.
		 * @param toNode The ending node of the path.
		 * @param length The length of the path.
		 * @param hopsList The intermediate nodes (hops) of the path.
		 * @param hopCnt The number of hops of the path.
		 */
		public Path(String fromNode, String toNode, int length, String[] hopsList, int hopCnt) {
			this.fromNode = fromNode;
			this.toNode = toNode;
			this.length = length;
			this.hopsList = hopsList;
			this.hopCnt = hopCnt;
		}

		/**
		 * Returns the starting node of the path.
		 * 
		 * @return The starting node of the path.
		 */
		public String getFromNode() {
			return fromNode;
		}

		/**
		 * Returns the ending node of the path.
		 * 
		 * @return The ending node of the path.
		 */
		public String getToNode() {
			return toNode;
		}

		/**
		 * Returns the length of the path.
		 * 
		 * @return The length of the path.
		 */
		public int getLength() {
			return length;
		}

		/**
		 * Returns an array with all intermediate nodes of the path.
		 * 
		 * @return An array with all intermediate nodes of the path.
		 */
		public String[] getHopsList() {
			return hopsList;
		}

		/**
		 * Returns the number of intermediate nodes of the path. 
		 * 
		 * @return The number of intermediate nodes of the path.
		 */
		public int getHopCnt() {
			return hopCnt;
		}

		/**
		 * Sets the starting node of the path.
		 * 
		 * @param fromNode The new starting node of the path.
		 */
		public void setFromNode(String fromNode) {
			this.fromNode = fromNode;
		}

		/**
		 * Sets the ending node of the path.
		 * 
		 * @param toNode The new ending node of the path.
		 */
		public void setToNode(String toNode) {
			this.toNode = toNode;
		}

		/**
		 * Updates the length of the path.
		 * 
		 * @param length The new length of the path.
		 */
		public void setLength(int length) {
			this.length = length;
		}

		/**
		 * Adds an intermediate node at the end of the hops list.
		 * 
		 * @param hop The node which is appended to the end of the hops list. 
		 */
		public void addHop(String hop) {
			// check if hop list array must be extended
			if (hopCnt == hopsList.length) {
				// create a new array with double size of current one
				String[] newHopList = new String[2 * hopCnt];
				// copy all hops to new list
				for (int i = 0; i < hopCnt; i++) {
					newHopList[i] = hopsList[i];
				}
				// set new list
				hopsList = newHopList;
			}
			// add hop at the end of hop list
			this.hopsList[hopCnt++] = hop;
		}

		/*
		 * (non-Javadoc)
		 * @see eu.stratosphere.nephele.io.IOReadableWritable#read(java.io.DataInput)
		 */
		@Override
		public void read(DataInput in) throws IOException {
			fromNode = in.readUTF();
			toNode = in.readUTF();
			length = in.readInt();
			hopCnt = in.readInt();
			if (hopCnt < 8) {
				hopsList = new String[8];
			} else {
				hopsList = new String[hopCnt * 2];
			}
			for (int i = 0; i < hopCnt; i++) {
				hopsList[i] = in.readUTF();
			}
		}

		/*
		 * (non-Javadoc)
		 * @see eu.stratosphere.nephele.io.IOReadableWritable#write(java.io.DataOutput)
		 */
		@Override
		public void write(DataOutput out) throws IOException {
			out.writeUTF(fromNode);
			out.writeUTF(toNode);
			out.writeInt(length);
			out.writeInt(hopCnt);
			for (int i = 0; i < hopCnt; i++) {
				out.writeUTF(hopsList[i]);
			}
		}

		/*
		 * (non-Javadoc)
		 * @see java.lang.Object#toString()
		 */
		@Override
		public String toString() {
			StringBuilder returnString = new StringBuilder(fromNode + "|" + toNode + "|" + length + "|");
			for (int i = 0; i < hopCnt; i++) {
				returnString.append(hopsList[i]);
					returnString.append('|');
			}

			return returnString.toString();
		}
	}

	/**
	 * Reads RDF triples and filters on the foaf:knows RDF predicate. The triples elements must be separated by whitespaces.
	 * The foaf:knows RDF predicate indicates that the RDF subject knows the object (typically of type foaf:person).
	 * The connections between people are extracted and handles as graph edges. For the Pairwise Shortest Path algorithm the 
	 * connection is interpreted as a directed edge, i.e. subject knows object, but the object does not necessarily know the subject.
	 * 
	 * The RDFTripleInFormat filters all RDF triples with foaf:knows predicates. 
	 * For each triple with foaf:knows predicate, a path is created where the from-node is set to the RDF subject, 
	 * the to-node to the RDFobject, and length to 1. The path is used as output value.
	 * The key is set to a NodePair, where the first node is the RDF subject and the second node is the RDF object. 
	 * 
	 * @author Fabian Hueske (fabian.hueske@tu-berlin.de)
	 *
	 */
	public static class RDFTripleInFormat extends TextInputFormat<NodePair, Path> {

		private static final Log LOG = LogFactory.getLog(RDFTripleInFormat.class);
		
		@Override
		public boolean readLine(KeyValuePair<NodePair, Path> pair, byte[] line) {
			
			String lineStr = new String(line);
			// replace reduce whitespaces and trim
			lineStr = lineStr.replaceAll("\\s+", " ").trim();
			// build whitespace tokenizer
			StringTokenizer st = new StringTokenizer(lineStr, " ");

			// line must have at least three elements
			if (st.countTokens() < 3)
				return false;

			String rdfSubj = st.nextToken();
			String rdfPred = st.nextToken();
			String rdfObj = st.nextToken();

			// we only want foaf:knows predicates
			if (!rdfPred.equals("<http://xmlns.com/foaf/0.1/knows>"))
				return false;

			// build node pair from subject and object
			NodePair edge = new NodePair(new PactString(rdfSubj), new PactString(rdfObj)); 
			// create initial path from subject node to object node with length 1 and no hops
			Path initPath = new Path(rdfSubj, rdfObj, 1);
			
			pair.setKey(edge);
			pair.setValue(initPath);

			LOG.debug("Read in: " + pair.getKey() + " :: " + pair.getValue());
			
			return true;
			
		}
		
	}
	
	
	/**
	 * The PathInFormat reads paths consisting of a from-node a to-node, a length, the number of hop nodes, and a lists of hop nodes.
	 * All elements of the path must be separated by the pipe character ('|').
	 * 
	 * PathInFormat returns key-value-pairs with a NodePair as key and the path as value.
	 * The first element of the NodePair is the from-node of the path and the second element is the to-node of the path.
	 * 
	 * @author Fabian Hueske (fabian.hueske@tu-berlin.de)
	 */
	public static class PathInFormat extends TextInputFormat<NodePair, Path> {

		private static final Log LOG = LogFactory.getLog(PathInFormat.class);

		@Override
		public boolean readLine(KeyValuePair<NodePair, Path> pair, byte[] line) {

			String lineStr = new String(line);
			StringTokenizer st = new StringTokenizer(lineStr, "|");
			
			// path must have at least 4 tokens (fromNode, toNode, length, hopCnt)
			if (st.countTokens() < 4) return false;
			
			String fromNode = st.nextToken();
			String toNode = st.nextToken();
			int length = Integer.parseInt(st.nextToken());
			int hopCnt = Integer.parseInt(st.nextToken());
			
			// remaining tokens must be hops
			if (st.countTokens() != hopCnt) return false;
			
			// create hop list array. Use larger array to avoid reallocation.
			String[] hops = new String[hopCnt*2];
			for(int i=0;i<hopCnt;i++) {
				hops[i] = st.nextToken();
			}
			
			NodePair nodePair = new NodePair(new PactString(fromNode), new PactString(toNode));
			Path path = new Path(fromNode,toNode,length,hops,hopCnt);

			pair.setKey(nodePair);
			pair.setValue(path);

			LOG.debug("Read in: " + pair.getKey() + " :: " + pair.getValue());
			
			return true;
		}
	}

	/**
	 * The PathOutFormat serializes paths to text. 
	 * In order, the from-node, the to-node, the length, the number of hops, and all hops are written out.
	 * Each element (including each hop) is followed by the pipe character ('|') for separation.  
	 * 
	 * @author Fabian Hueske (fabian.hueske@tu-berlin.de)
	 *
	 */
	public static class PathOutFormat extends TextOutputFormat<PactNull, Path> {

		private static final Log LOG = LogFactory.getLog(PathInFormat.class);

		@Override
		public byte[] writeLine(KeyValuePair<PactNull, Path> pair) {
			StringBuilder line = new StringBuilder();
			Path path = pair.getValue();
			
			line.append(path.getFromNode()+"|");
			line.append(path.getToNode()+"|");
			line.append(path.getLength()+"|");
			line.append(path.getHopCnt()+"|");
			for(int i=0;i<path.getHopCnt();i++) {
				line.append(path.getHopsList()[i]+"|");
			}
			line.append("\n");
			
			LOG.debug("Writing out: [" + path + "]");

			return line.toString().getBytes();
		}

	}

	/**
	 * Sets the key of the emitted key-value-pairs to the from-node of the input path.
	 * 
	 * @author Fabian Hueske (fabian.hueske@tu-berlin.de)
	 *
	 */
	public static class ProjectPathStart extends MapStub<NodePair, Path, PactString, Path> {

		private static final Log LOG = LogFactory.getLog(ProjectPathStart.class);

		@Override
		public void map(NodePair key, Path value, Collector<PactString, Path> out) {

			LOG.debug("Emit: [" + key.getFirst() + "," + value + "]");
			
			out.collect(key.getFirst(), value);
		}
	}

	/**
	 * Sets the key of the emitted key-value-pair to the to-node of the input path.
	 * 
	 * @author Fabian Hueske (fabian.hueske@tu-berlin.de)
	 *
	 */
	public static class ProjectPathEnd extends MapStub<NodePair, Path, PactString, Path> {

		private static final Log LOG = LogFactory.getLog(ProjectPathEnd.class);

		@Override
		public void map(NodePair key, Path value, Collector<PactString, Path> out) {
			
			LOG.debug("Emit: [" + key.getSecond() + "," + value + "]");
			
			out.collect(key.getSecond(), value);
		}
	}

	/**
	 * Concatenates two paths where the from-node of the first path and the to-node of the second path are the same.
	 * The second input path becomes the first part and the first input path the second part of the output path.
	 * The length of the output path is the sum of both input paths. 
	 * The output path's hops list is built from both path's hops lists and the common node.  
	 * 
	 * @author Fabian Hueske (fabian.hueske@tu-berlin.de)
	 *
	 */
	public static class ConcatPaths extends MatchStub<PactString, Path, Path, NodePair, Path> {

		private static final Log LOG = LogFactory.getLog(ConcatPaths.class);

		@Override
		public void match(PactString matchNode, Path path1, Path path2, Collector<NodePair, Path> out) {

			LOG.debug("Process: [" + matchNode + "," + path1 + "] + [" + matchNode + "," + path2 + "]");

			// path1 was projected to path start, path2 was projected to path end.
			// Therefore, path2's end node and path1's start node are identical
			// First half of new path will be path2, second half will be path1
			
			// Get from-node and to-node of new path  
			String fromNode = path2.getFromNode();
			String toNode = path1.getToNode();
			
			// Check whether from-node = to-node to prevent circles!
			if (fromNode.equals(toNode)) return;

			// Create new path
			Path value = new Path();
			value.setFromNode(fromNode);
			value.setToNode(toNode);
			// Compute length of new path
			value.setLength(path1.getLength() + path2.getLength());
			// Concatenate hops lists and insert matching node
			for (int i = 0; i < path2.getHopCnt(); i++) {
				value.addHop(path2.getHopsList()[i]);
			}
			value.addHop(matchNode.getValue());
			for (int i = 0; i < path1.getHopCnt(); i++) {
				value.addHop(path1.getHopsList()[i]);
			}

			LOG.debug("Emit: [" + fromNode + "|" + toNode + " , " + value + "]");
			
			out.collect(new NodePair(new PactString(fromNode), new PactString(toNode)), value);
			
		}
	}

	/**
	 * Gets two lists of paths as input and emits for each included from-node/to-node combination the shortest path(s).
	 * If for a combination more than one shortest path exists, all shortest paths are emitted. 
	 * 
	 * @author Fabian Hueske (fabian.hueske@tu-berlin.de)
	 *
	 */
	public static class FindShortestPath extends CoGroupStub<NodePair, Path, Path, PactNull, Path> {

		private static final Log LOG = LogFactory.getLog(FindShortestPath.class);

		@Override
		public void coGroup(NodePair key, Iterator<Path> inputPaths, Iterator<Path> concatPaths, Collector<PactNull, Path> out) {

			// init minimum length and minimum path
			int minLength = Integer.MAX_VALUE;
			List<Path> shortestPaths = new ArrayList<Path>();

			// find shortest path of all input paths
			while (inputPaths.hasNext()) {
				Path value = inputPaths.next();
				LOG.debug("Process: [" + key + "," + value + "]");

				if (value.getLength() == minLength) {
					// path has also minimum length add to list
					shortestPaths.add(value);
				} else if (value.getLength() < minLength) {
					// path has minimum length
					minLength = value.getLength();
					// clear list and add
					shortestPaths.clear();
					shortestPaths.add(value);
				}
			}

			// find shortest path of all input and concatenated paths
			while (concatPaths.hasNext()) {
				Path value = concatPaths.next();
				LOG.debug("Process: [" + key + "," + value + "]");
				
				if (value.getLength() == minLength) {
					// path has also minimum length add to list
					shortestPaths.add(value);
				} else if (value.getLength() < minLength) {
					// path has minimum length
					minLength = value.getLength();
					// clear list and add
					shortestPaths.clear();
					shortestPaths.add(value);
				}
			}
			
			// emit all shortest paths
			for(Path shortestPath : shortestPaths) {
				LOG.debug("Emit: [" + key + "," + shortestPath + "]");
				out.collect(new PactNull(), shortestPath);
			}
		}
	}

	/**
	 * Assembles the Plan of the Pairwise Shortest Paths example Pact program.
	 * The program computes one iteration of the Pairwise Shortest Paths algorithm.
	 * 
	 * For the first iteration, two input formats can be chosen:
	 * 1) RDF triples with foaf:knows predicates
	 * 2) Text-serialized paths (see PathInFormat and PathOutFormat)
	 * 
	 * To choose 1) set the forth parameter to "true". If set to "false" 2) will be used.
	 *
	 */
	@Override
	public Plan getPlan(String... args) {

		// parse job parameters
		int noSubTasks   = (args.length > 0 ? Integer.parseInt(args[0]) : 1);
		String paths     = (args.length > 1 ? args[1] : "");
		String output    = (args.length > 2 ? args[2] : "");
		boolean rdfInput = (args.length > 3 ? Boolean.parseBoolean(args[3]) : false);

		FileDataSourceContract<NodePair, Path> pathsInput;
		
		if(rdfInput) {
<<<<<<< HEAD
			pathsInput = new FileDataSourceContract<NodePair, Path>(RDFTripleInFormat.class, paths);
		} else {
			pathsInput = new FileDataSourceContract<NodePair, Path>(PathInFormat.class, paths);
=======
			pathsInput = new FileDataSourceContract<NodePair, Path>(RDFTripleInFormat.class, paths, "Input RDF Triples");
		} else {
			pathsInput = new FileDataSourceContract<NodePair, Path>(PathInFormat.class, paths, "Input Paths");
>>>>>>> b87142ed
		}
		pathsInput.setParameter(TextInputFormat.RECORD_DELIMITER, "\n");
		pathsInput.setDegreeOfParallelism(noSubTasks);

		MapContract<NodePair, Path, PactString, Path> pathStarts = new MapContract<NodePair, Path, PactString, Path>(
			ProjectPathStart.class, "Project Starts");
		pathStarts.setDegreeOfParallelism(noSubTasks);

		MapContract<NodePair, Path, PactString, Path> pathEnds = new MapContract<NodePair, Path, PactString, Path>(
			ProjectPathEnd.class, "Project Ends");
		pathEnds.setDegreeOfParallelism(noSubTasks);

		MatchContract<PactString, Path, Path, NodePair, Path> concatPaths = new MatchContract<PactString, Path, Path, NodePair, Path>(
			ConcatPaths.class, "Concat Paths");
		concatPaths.setDegreeOfParallelism(noSubTasks);

		CoGroupContract<NodePair, Path, Path, PactNull, Path> findShortestPaths = new CoGroupContract<NodePair, Path, Path, PactNull, Path>(
			FindShortestPath.class, "Find Shortest Paths");
		findShortestPaths.setDegreeOfParallelism(noSubTasks);

		FileDataSinkContract<PactNull, Path> result = new FileDataSinkContract<PactNull, Path>(PathOutFormat.class,
<<<<<<< HEAD
			output);
=======
			output, "Output Paths");
>>>>>>> b87142ed
		result.setDegreeOfParallelism(noSubTasks);

		result.setInput(findShortestPaths);
		findShortestPaths.setFirstInput(pathsInput);
		findShortestPaths.setSecondInput(concatPaths);
		concatPaths.setFirstInput(pathStarts);
		pathStarts.setInput(pathsInput);
		concatPaths.setSecondInput(pathEnds);
		pathEnds.setInput(pathsInput);

		return new Plan(result, "Pairwise Shortest Paths");

	}

	/*
	 * (non-Javadoc)
	 * @see eu.stratosphere.pact.common.plan.PlanAssemblerDescription#getDescription()
	 */
	@Override
	public String getDescription() {
		return "Parameters: [noSubStasks], [inputPaths], [outputPaths], [RDFInputFlag]";
	}

}<|MERGE_RESOLUTION|>--- conflicted
+++ resolved
@@ -601,15 +601,9 @@
 		FileDataSourceContract<NodePair, Path> pathsInput;
 		
 		if(rdfInput) {
-<<<<<<< HEAD
-			pathsInput = new FileDataSourceContract<NodePair, Path>(RDFTripleInFormat.class, paths);
-		} else {
-			pathsInput = new FileDataSourceContract<NodePair, Path>(PathInFormat.class, paths);
-=======
 			pathsInput = new FileDataSourceContract<NodePair, Path>(RDFTripleInFormat.class, paths, "Input RDF Triples");
 		} else {
 			pathsInput = new FileDataSourceContract<NodePair, Path>(PathInFormat.class, paths, "Input Paths");
->>>>>>> b87142ed
 		}
 		pathsInput.setParameter(TextInputFormat.RECORD_DELIMITER, "\n");
 		pathsInput.setDegreeOfParallelism(noSubTasks);
@@ -631,11 +625,7 @@
 		findShortestPaths.setDegreeOfParallelism(noSubTasks);
 
 		FileDataSinkContract<PactNull, Path> result = new FileDataSinkContract<PactNull, Path>(PathOutFormat.class,
-<<<<<<< HEAD
-			output);
-=======
 			output, "Output Paths");
->>>>>>> b87142ed
 		result.setDegreeOfParallelism(noSubTasks);
 
 		result.setInput(findShortestPaths);
